--- conflicted
+++ resolved
@@ -1,5 +1,4 @@
 import 'dart:convert';
-
 import 'package:analyzer/dart/element/element.dart';
 import 'package:analyzer/dart/element/type.dart';
 import 'package:build/build.dart' hide log;
@@ -59,8 +58,6 @@
   Future<bool> exists(Uri uri) {
     return step.canRead(_resolve(uri));
   }
-<<<<<<< HEAD
-=======
 
   @override
   Future<DartType> resolveTypeOf(Uri context, String dartExpression) async {
@@ -80,14 +77,4 @@
     return typeDeserializer
         .deserialize(SerializedType.fromJson(serializedType));
   }
-
-  Future finish(FoundFile inputFile) async {
-    // the result could be cached if it was calculated in a previous build step.
-    // we need to can canRead so that the build package can calculate the
-    // dependency graph correctly
-    for (var transitiveImport in backend.session.fileGraph.crawl(inputFile)) {
-      await step.canRead(_resolve(transitiveImport.uri));
-    }
-  }
->>>>>>> 3872c645
 }